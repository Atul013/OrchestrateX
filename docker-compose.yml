# OrchestrateX Docker Compose Configuration
# MongoDB service for multi-AI orchestration system

services:
  project-mongodb:
    image: mongo:8.0
    container_name: orchestratex_mongodb
    restart: unless-stopped
<<<<<<< HEAD
    ports:
      - "${MONGO_HOST_PORT:-27018}:27017"
    environment:
      MONGO_INITDB_ROOT_USERNAME: ${MONGO_ROOT_USERNAME}
      MONGO_INITDB_ROOT_PASSWORD: ${MONGO_ROOT_PASSWORD}
=======
    # command: ["mongod", "--config", "/etc/mongod.conf"]  # Custom config available but disabled for stability
    # Network access for development team
    ports:
      - "27018:27017"  # Allow external connections (remove 127.0.0.1 binding)
>>>>>>> 509b842b
    volumes:
      - orchestratex_data:/data/db
      - ./database/init_db.js:/docker-entrypoint-initdb.d/01-init_db.js:ro
    networks:
      - orchestratex_network

  mongo-express:
    image: mongo-express:latest
    container_name: orchestratex_mongo_express
    restart: unless-stopped
    environment:
      ME_CONFIG_MONGODB_SERVER: project-mongodb
      ME_CONFIG_MONGODB_ADMINUSERNAME: ${MONGO_ROOT_USERNAME}
      ME_CONFIG_MONGODB_ADMINPASSWORD: ${MONGO_ROOT_PASSWORD}
      ME_CONFIG_BASICAUTH_USERNAME: ${MONGO_EXPRESS_USER:-admin}
      ME_CONFIG_BASICAUTH_PASSWORD: ${MONGO_EXPRESS_PASS:-admin}
    ports:
      - "${MONGO_EXPRESS_PORT:-8081}:8081"
    depends_on:
      - project-mongodb
    networks:
      - orchestratex_network
volumes:
  orchestratex_data:
    driver: local

networks:
  orchestratex_network:
    driver: bridge<|MERGE_RESOLUTION|>--- conflicted
+++ resolved
@@ -6,18 +6,11 @@
     image: mongo:8.0
     container_name: orchestratex_mongodb
     restart: unless-stopped
-<<<<<<< HEAD
     ports:
-      - "${MONGO_HOST_PORT:-27018}:27017"
+      - "27018:27017"
     environment:
-      MONGO_INITDB_ROOT_USERNAME: ${MONGO_ROOT_USERNAME}
-      MONGO_INITDB_ROOT_PASSWORD: ${MONGO_ROOT_PASSWORD}
-=======
-    # command: ["mongod", "--config", "/etc/mongod.conf"]  # Custom config available but disabled for stability
-    # Network access for development team
-    ports:
-      - "27018:27017"  # Allow external connections (remove 127.0.0.1 binding)
->>>>>>> 509b842b
+      MONGO_INITDB_ROOT_USERNAME: ${MONGO_ROOT_USERNAME:-root}
+      MONGO_INITDB_ROOT_PASSWORD: ${MONGO_ROOT_PASSWORD:-rootPassword123}
     volumes:
       - orchestratex_data:/data/db
       - ./database/init_db.js:/docker-entrypoint-initdb.d/01-init_db.js:ro
