--- conflicted
+++ resolved
@@ -6,19 +6,17 @@
     image: mongo:8.0
     container_name: orchestratex_mongodb
     restart: unless-stopped
-<<<<<<< HEAD
     ports:
-      - "${MONGO_HOST_PORT:-27018}:27017"  # Host:Container (override with MONGO_HOST_PORT)
+      - "${MONGO_HOST_PORT:-27018}:27017"
     environment:
       MONGO_INITDB_ROOT_USERNAME: ${MONGO_ROOT_USERNAME}
       MONGO_INITDB_ROOT_PASSWORD: ${MONGO_ROOT_PASSWORD}
     volumes:
       - orchestratex_data:/data/db
-      - ./backend/db/init:/docker-entrypoint-initdb.d:ro # Initialization scripts
+      - ./database/init_db.js:/docker-entrypoint-initdb.d/01-init_db.js:ro
     networks:
       - orchestratex_network
 
-  # Optional: lightweight web UI for Mongo (disable in production)
   mongo-express:
     image: mongo-express:latest
     container_name: orchestratex_mongo_express
@@ -33,56 +31,12 @@
       - "${MONGO_EXPRESS_PORT:-8081}:8081"
     depends_on:
       - project-mongodb
-=======
-    # command: ["mongod", "--config", "/etc/mongod.conf"]  # Custom config available but disabled for stability
-    # Security: Only expose port to localhost in development
-    ports:
-      - "127.0.0.1:27018:27017"  # Bind to localhost only
-    volumes:
-      - orchestratex_data:/data/db
-      - orchestratex_config:/data/configdb  # Config database volume
-      - ./database/init_db.js:/docker-entrypoint-initdb.d/01-init_db.js:ro
-      - ./init-scripts/init-users.js:/docker-entrypoint-initdb.d/02-init-users.js:ro
-      - ./config/mongod-simple.conf:/etc/mongod.conf:ro
-      - ./logs:/var/log/mongodb  # Mount logs directory
-      - ./backups:/data/backup   # Mount backup directory
-    environment:
-      # Use environment variables for credentials
-      MONGO_INITDB_ROOT_USERNAME: ${MONGO_INITDB_ROOT_USERNAME:-project_admin}
-      MONGO_INITDB_ROOT_PASSWORD: ${MONGO_INITDB_ROOT_PASSWORD:-project_password}
-      MONGO_INITDB_DATABASE: ${MONGO_INITDB_DATABASE:-orchestratex}
->>>>>>> 1532593e
     networks:
       - orchestratex_network
-    # Security: Run as non-root user
-    user: "999:999"  # mongodb user
-    # Security: Add security options
-    security_opt:
-      - no-new-privileges:true
-    # Resource limits for security
-    deploy:
-      resources:
-        limits:
-          memory: 2G
-          cpus: '1.0'
-    healthcheck:
-      test: ["CMD", "mongosh", "--eval", "db.adminCommand('ping')"]
-      interval: 30s
-      timeout: 10s
-      retries: 3
-      start_period: 40s
 volumes:
   orchestratex_data:
-    driver: local
-  orchestratex_config:
     driver: local
 
 networks:
   orchestratex_network:
-    driver: bridge
-    # Security: Internal network only (uncomment for production)
-    # internal: true
-    ipam:
-      driver: default
-      config:
-        - subnet: 172.20.0.0/16+    driver: bridge